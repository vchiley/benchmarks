# Copyright 2022 MosaicML Examples authors
# SPDX-License-Identifier: Apache-2.0

import os
import sys
import time
import warnings

import torch
import torch.distributed as dist
import torch.multiprocessing as mp
import torch.optim as optim

from omegaconf import OmegaConf as om

from examples.llm.src import COMPOSER_MODEL_REGISTRY

try:
    import transformer_engine.pytorch as te
    from transformer_engine.common.recipe import Format, DelayedScaling
    te_installed = True
except ImportError:
    te_installed = False


def build_composer_model(model_cfg, tokenizer_cfg, tensor_parallel_group=None):
    warnings.filterwarnings(
        action='ignore',
        message='Torchmetrics v0.9 introduced a new argument class property')
    try:
        return COMPOSER_MODEL_REGISTRY[model_cfg.name](model_cfg, tokenizer_cfg, tensor_parallel_group)
    except:
        raise ValueError(
            f'Not sure how to build model with name={model_cfg.name}')


def test_throughput(rank, world_size):
    torch.cuda.set_device(rank)

    # Filter deprecation warning from torch internal usage
    warnings.filterwarnings(
        action='ignore',
        category=UserWarning,
        message=
        f'torch.distributed.*_base is a private function and will be deprecated.*'
    )

    # get configs
    yaml_path, args_list = sys.argv[2], sys.argv[3:]
    with open(yaml_path) as f:
        yaml_cfg = om.load(f)
    cli_cfg = om.from_cli(args_list)
    cfg = om.merge(yaml_cfg, cli_cfg)
    
    # updt config
    cfg.model.init_device = 'cpu'
    cfg.pop('fsdp_config')
    cfg.model.te_tx_layer = False
    cfg.model.te_linears = False

<<<<<<< HEAD
    fp8 = False
    if fp8 and not (cfg.model.te_tx_layer or cfg.model.te_linears):
=======
    cfg.fp8 = cfg.get('fp8', False) and te_installed
    if cfg.fp8 and not (cfg.model.te_tx_layer or cfg.model.te_linears):
>>>>>>> 54d8566c
        warnings.warn('TE layers not being used; nothing will cast to fp8.')

    cfg.itrs = cfg.get('itrs', 20)
    cfg.time_start_itr = cfg.get('time_start_itr', 4)
    dtype = torch.bfloat16 if 'bf' in cfg.precision else torch.float16
    cfg.device_type = 'a100' if 'a100' in torch.cuda.get_device_name(0).lower() else 'h100'

    print(f'{rank=}, {world_size=}')

    if rank == 0: print(cfg)

    if (cfg.model.te_tx_layer or cfg.model.te_linears) and not te_installed:
        raise ValueError(
            "Transformer Engine is not installed! "
            "Please install transformer engine with "
            "pip install --upgrade git+https://github.com/NVIDIA/TransformerEngine.git@stable")

    world_group = dist.init_process_group('nccl', rank=rank, world_size=world_size)
    data_parallel_group = torch.distributed.new_group(ranks=list(range(world_size)), backend="nccl")
    tensor_parallel_group = torch.distributed.new_group(ranks=[rank], backend="nccl")

    # Build Model
    if rank == 0: print('Initializing model...')
    model = build_composer_model(cfg.model, cfg.tokenizer, tensor_parallel_group)
    cfg.n_params = sum(p.numel() for p in model.parameters())
    if rank == 0: print(f'{cfg.n_params=:.2e}')

    model.to(torch.device(f'cuda:{rank}'))

    # construct DDP model
    if rank == 0: print(f'setting up DDP model')
    model = torch.nn.parallel.DistributedDataParallel(model, device_ids=[rank], output_device=rank, process_group=data_parallel_group)
    module = model.module if isinstance(model, torch.nn.parallel.DistributedDataParallel) else model
    # define optimizer
    if rank == 0: print(f'init optimizer')
    optimizer = optim.SGD(model.parameters(), lr=0.01)

    model.to(dtype=dtype)

    if rank == 0: print(model)

    batch = {}
    batch['input_ids'] = torch.randint(low=0, high=cfg.model.vocab_size, size=(cfg.device_train_microbatch_size, cfg.max_seq_len)).to(rank)
    batch['labels'] = batch['input_ids'].clone().detach().to(rank)
    batch['attention_mask'] = torch.ones(cfg.device_train_microbatch_size, cfg.max_seq_len, dtype=torch.bool).to(rank)

    if not cfg.fp8:
        def fwd_loss(batch):
            with torch.autocast('cuda', dtype=dtype, enabled=True):
                outputs = model(batch)
                loss = module.loss(outputs, batch)
            return loss
    else:
        def fwd_loss(batch):
            with torch.autocast('cuda', dtype=dtype, enabled=True):
                with te.fp8_autocast(
                    enabled=True,
                    fp8_recipe=DelayedScaling(fp8_format=Format.HYBRID, amax_history_len=16, amax_compute_algo="max"),
                    fp8_group=data_parallel_group,
                ):
                    outputs = model(batch)
                    loss = module.loss(outputs, batch)
            return loss

    torch.cuda.current_stream().synchronize()
    for itr in range(cfg.itrs):
        if itr == cfg.time_start_itr:
            t0 = time.time()

        # forward pass
        loss = fwd_loss(batch)
        if rank == 0: print(f'{loss.item()=}')

        # backward pass
        loss.backward()
        # update parameters
        optimizer.step()
        optimizer.zero_grad()

    torch.cuda.current_stream().synchronize()
    elapsed_time = time.time() - t0

    throughput = cfg.device_train_microbatch_size * cfg.max_seq_len * (cfg.itrs - cfg.time_start_itr) / elapsed_time
    if rank == 0: print(f'{throughput=:.4f} tok/sec')

    fpb = module.flops_per_batch(batch)
    flopsps = fpb * (cfg.itrs - cfg.time_start_itr) / elapsed_time
    if rank == 0: print(f'{flopsps/1e12:.4f} TFLOPs/sec')

    if cfg.device_type == 'a100':
        if rank == 0: print(f'MFU: {100 * flopsps / 312e12:.4f}%')
    else:
        if rank == 0: print(f'MFU (fp16): {100 * flopsps / 1e15:.4f}%')
        if cfg.fp8 and rank == 0: print(f'MFU (fp8): {100 * flopsps / 2e15:.4f}%')


if __name__=="__main__":
    # Environment variables which need to be set when using c10d's default "env" initialization mode.
    os.environ["MASTER_ADDR"], os.environ["MASTER_PORT"] = "localhost", "29500"

    world_size = int(sys.argv[1])
    mp.spawn(test_throughput,
        args=(world_size,),
        nprocs=world_size,
        join=True)<|MERGE_RESOLUTION|>--- conflicted
+++ resolved
@@ -58,13 +58,8 @@
     cfg.model.te_tx_layer = False
     cfg.model.te_linears = False
 
-<<<<<<< HEAD
-    fp8 = False
-    if fp8 and not (cfg.model.te_tx_layer or cfg.model.te_linears):
-=======
     cfg.fp8 = cfg.get('fp8', False) and te_installed
     if cfg.fp8 and not (cfg.model.te_tx_layer or cfg.model.te_linears):
->>>>>>> 54d8566c
         warnings.warn('TE layers not being used; nothing will cast to fp8.')
 
     cfg.itrs = cfg.get('itrs', 20)
