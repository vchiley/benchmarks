# Copyright 2022 MosaicML Examples authors
# SPDX-License-Identifier: Apache-2.0

import copy
import os
import warnings
from typing import cast
from unittest import mock

import pytest
import torch
import torch.nn as nn
from composer.core.precision import get_precision_context
from composer.optim import DecoupledAdamW
from composer.utils import get_device, reproducibility
from omegaconf import DictConfig
from omegaconf import OmegaConf as om
from transformers.modeling_outputs import CausalLMOutputWithPast
from transformers.models.bloom.modeling_bloom import build_alibi_tensor

from examples.llm import (COMPOSER_MODEL_REGISTRY, ComposerHFCausalLM,
                          ComposerHFPrefixLM)
<<<<<<< HEAD
from examples.llm.src.models.layers import NORM_CLASS_REGISTRY
=======
from examples.llm.src.models.layers import alibi_bias
>>>>>>> fbfdf68f
from examples.llm.src.models.mosaic_gpt import MosaicGPT, MosaicGPTConfig


def get_config(conf_path='yamls/mosaic_gpt/testing.yaml') -> DictConfig:
    os.environ['TOKENIZERS_PARALLELISM'] = 'false'
    print(conf_path)
    with open(conf_path) as f:
        test_cfg = om.load(f)
    return cast(DictConfig, test_cfg)


def get_objs(conf_path='yamls/mosaic_gpt/testing.yaml'):
    warnings.filterwarnings(
        action='ignore',
        message='Torchmetrics v0.9 introduced a new argument class property')
    test_cfg = get_config(conf_path=conf_path)

    reproducibility.seed_all(test_cfg.seed)

    # Read FSDP Config as a dict
    fsdp_config = test_cfg.get('fsdp_config', None)
    fsdp_config = om.to_container(fsdp_config,
                                  resolve=True) if fsdp_config else None

    # Build Model
    # For fast initialization, use `meta` device
    print('Initializing model...')
    device = 'cpu'
    test_cfg.precision = 'fp32'
    test_cfg.model.attn_impl = 'torch'
    # device = 'cuda'
    # test_cfg.precision = 'amp'
    test_cfg.model.init_device = device
    test_cfg.device = device

    test_cfg.global_train_batch_size = 2
    test_cfg.device_eval_batch_size = 2
    test_cfg.device_train_microbatch_size = 2

    model = COMPOSER_MODEL_REGISTRY[test_cfg.model.name](test_cfg.model,
                                                         test_cfg.tokenizer)
    # Optimizer
    assert test_cfg.optimizer.name == 'decoupled_adamw'
    optimizer = DecoupledAdamW(model.parameters(),
                               lr=test_cfg.optimizer.lr,
                               betas=test_cfg.optimizer.betas,
                               eps=test_cfg.optimizer.eps,
                               weight_decay=test_cfg.optimizer.weight_decay)

    return test_cfg, model, optimizer


def gen_random_batch(batch_size, test_cfg):
    # generate input batch of random data, suitable for a Causal or Prefix LM
    batch = {}
    batch['input_ids'] = torch.randint(
        low=0,
        high=test_cfg.model.vocab_size,
        size=(batch_size, test_cfg.max_seq_len)).to(test_cfg.device)
    batch['labels'] = torch.randint(low=0,
                                    high=test_cfg.model.vocab_size,
                                    size=(batch_size, test_cfg.max_seq_len)).to(
                                        test_cfg.device)
    batch['attention_mask'] = torch.ones(size=(batch_size,
                                               test_cfg.max_seq_len),
                                         dtype=torch.int64).to(test_cfg.device)
    batch['bidirectional_mask'] = batch['attention_mask'].clone()
    batch['bidirectional_mask'][:, (test_cfg.max_seq_len // 2):] = 0
    return batch


def gen_random_enc_dec_batch(batch_size, vocab_size, max_seq_len, device):
    # generate input batch of random data, suitable for a T5
    batch = {}
    batch['input_ids'] = torch.randint(low=0,
                                       high=vocab_size,
                                       size=(batch_size,
                                             max_seq_len)).to(device)
    batch['labels'] = torch.randint(low=0,
                                    high=vocab_size,
                                    size=(batch_size, max_seq_len)).to(device)
    batch['decoder_input_ids'] = torch.zeros_like(batch['labels'])
    batch['decoder_input_ids'][:, 1:] = batch['labels'][:, :-1]
    batch['attention_mask'] = torch.ones(size=(batch_size, max_seq_len),
                                         dtype=torch.int64).to(device)
    batch['decoder_attention_mask'] = batch['attention_mask'].clone()
    return batch


def test_full_forward_and_backward(batch_size=2):
    test_cfg, model, optimizer = get_objs(
        conf_path='yamls/mosaic_gpt/testing.yaml')

    batch = gen_random_batch(batch_size, test_cfg)

    assert batch['input_ids'].shape == torch.Size(
        [batch_size, test_cfg.max_seq_len])
    model.train()
    original_params = next(model.parameters()).clone().data
    outputs = model(batch)
    loss = model.loss(outputs, batch)
    loss.backward()
    optimizer.step()
    updated_params = next(model.parameters()).clone().data
    assert not torch.equal(original_params, updated_params)


def test_attention_mechanism(batch_size=2):
    test_cfg, model, _ = get_objs(conf_path='yamls/mosaic_gpt/testing.yaml')

    batch = gen_random_batch(batch_size, test_cfg)

    model.eval()
    # run a partial forward where we explicitly inspect the attention_mask from the causal_attn block
    input_ids, attention_mask = batch['input_ids'], batch[
        'attention_mask'].bool()

    _, S = input_ids.size()
    assert (
        S <= test_cfg.max_seq_len
    ), f'Cannot forward input with seq_len={S}, this model only supports seq_len<={test_cfg.max_seq_len}'
    pos = torch.arange(0, S, dtype=torch.long,
                       device=input_ids.device).unsqueeze(0)

    tok_emb = model.model.transformer.wte(input_ids)
    pos_emb = model.model.transformer.wpe(pos)
    x = model.model.transformer.emb_drop(tok_emb + pos_emb)

    # basically the attention mask should be a tensor shape (bsz, seqlen, seqlen)
    # wih -inf along the upper triangle as well as wherever there are any pad tokens
    # and with 0 everywhere else
    expected_zerod_weights = nn.Transformer.generate_square_subsequent_mask(test_cfg.max_seq_len)\
        .reshape(1, test_cfg.max_seq_len, test_cfg.max_seq_len)
    expected_zerod_weights = torch.isneginf(  # type: ignore
        torch.cat(batch_size * [expected_zerod_weights]))
    torch_key_padding = torch.cat(  # type: ignore
        test_cfg.max_seq_len *
        [(~attention_mask).reshape(batch_size, 1, test_cfg.max_seq_len)],
        axis=1)
    expected_zerod_weights |= torch_key_padding

    attn_bias, attention_mask = model.model._attn_bias(
        device=x.device, dtype=x.dtype, attention_mask=attention_mask)

    for block in model.model.transformer.blocks:
        a = block.norm_1(x)
        b, attention_weights, _ = block.attn(a,
                                             past_key_value=None,
                                             attn_bias=attn_bias,
                                             attention_mask=attention_mask,
                                             is_causal=model.model.is_causal,
                                             needs_weights=True)

        zerod_weights = (attention_weights == 0)
        assert torch.equal(expected_zerod_weights.expand(*zerod_weights.shape),
                           zerod_weights)
        x = x + block.resid_attn_dropout(b)
        m = block.norm_2(x)
        n = block.mlp(m)
        x = x + block.resid_mlp_dropout(n)


@pytest.mark.parametrize('prefixlm', [False, True])
def test_full_forward_and_backward_gpt2_small(prefixlm, batch_size=2):
    warnings.filterwarnings(
        action='ignore',
        message='Torchmetrics v0.9 introduced a new argument class property')
    conf_path = 'yamls/hf_causal_lm/gpt2-small.yaml'
    with open(conf_path) as f:
        neo_cfg = om.load(f)

    device = 'cpu'
    neo_cfg.device = device
    neo_cfg.max_seq_len = 256

    if prefixlm:
        neo_cfg.model.name = 'hf_prefix_lm'
    else:
        neo_cfg.model.name = 'hf_causal_lm'

    model = COMPOSER_MODEL_REGISTRY[neo_cfg.model.name](
        neo_cfg.model, neo_cfg.tokenizer).to(device)

    assert neo_cfg.optimizer.name == 'decoupled_adamw'
    optimizer = DecoupledAdamW(model.parameters(),
                               lr=neo_cfg.optimizer.lr,
                               betas=neo_cfg.optimizer.betas,
                               eps=neo_cfg.optimizer.eps,
                               weight_decay=neo_cfg.optimizer.weight_decay)

    # set vocab size using model num_embeddings
    neo_cfg.model.vocab_size = model.model.transformer.wte.num_embeddings
    batch = gen_random_batch(batch_size, neo_cfg)

    assert batch['input_ids'].shape == torch.Size(
        [batch_size, neo_cfg.max_seq_len])
    model.train()
    original_params = next(model.parameters()).clone().data
    outputs = model(batch)
    loss = model.loss(outputs, batch)
    loss.backward()
    optimizer.step()
    updated_params = next(model.parameters()).clone().data
    assert not torch.equal(original_params, updated_params)


def test_full_forward_and_backward_t5_small(batch_size=2):
    warnings.filterwarnings(
        action='ignore',
        message='Torchmetrics v0.9 introduced a new argument class property')
    from omegaconf import OmegaConf

    cfg = OmegaConf.create({
        'model': {
            'pretrained_model_name_or_path': 't5-small',
            'pretrained': False,
            'z_loss': 0.0001,
        },
        'optimizer': {
            'lr': 0.0001,
            'betas': [0.9, 0.99],
            'eps': 1e-6,
            'weight_decay': 0.00001
        },
        'tokenizer': {
            'name': 't5-small',
        }
    })

    device = 'cpu'
    max_seq_len = 16

    model = COMPOSER_MODEL_REGISTRY['hf_t5'](cfg.model,
                                             cfg.tokenizer).to(device)

    optimizer = DecoupledAdamW(model.parameters(),
                               lr=cfg.optimizer.lr,
                               betas=cfg.optimizer.betas,
                               eps=cfg.optimizer.eps,
                               weight_decay=cfg.optimizer.weight_decay)

    # set vocab size using model num_embeddings
    batch = gen_random_enc_dec_batch(batch_size, model.model.config.vocab_size,
                                     max_seq_len, device)

    assert batch['input_ids'].shape == torch.Size([batch_size, max_seq_len])
    model.train()
    original_params = next(model.parameters()).clone().data
    outputs = model(batch)
    loss = model.loss(outputs, batch)
    loss.backward()
    optimizer.step()
    updated_params = next(model.parameters()).clone().data
    assert not torch.equal(original_params, updated_params)


@pytest.mark.parametrize(
    'attention_type,precision',
    [('torch', torch.float16), ('torch', torch.bfloat16),
     pytest.param('flash', torch.float16, marks=pytest.mark.gpu),
     pytest.param('flash', torch.bfloat16, marks=pytest.mark.gpu)])
def test_determinism(attention_type: str, precision):
    if not torch.cuda.is_available():
        pytest.skip(
            'This test requires CUDA to be available in order to run with bfloat16 precision.'
        )
    reproducibility.seed_all(1111)

    conf_path = 'yamls/mosaic_gpt/testing.yaml'
    with open(conf_path) as f:
        test_cfg = om.load(f)

    test_cfg.model.attn_impl = attention_type
    test_cfg.model.init_device = 'cuda:0'
    test_cfg.device = 'cuda:0'

    model_1 = COMPOSER_MODEL_REGISTRY[test_cfg.model.name](test_cfg.model,
                                                           test_cfg.tokenizer)
    model_2 = copy.deepcopy(model_1)

    optimizer_1 = DecoupledAdamW(model_1.parameters(),
                                 lr=test_cfg.optimizer.lr,
                                 betas=test_cfg.optimizer.betas,
                                 eps=test_cfg.optimizer.eps,
                                 weight_decay=test_cfg.optimizer.weight_decay)
    optimizer_2 = DecoupledAdamW(model_2.parameters(),
                                 lr=test_cfg.optimizer.lr,
                                 betas=test_cfg.optimizer.betas,
                                 eps=test_cfg.optimizer.eps,
                                 weight_decay=test_cfg.optimizer.weight_decay)

    for i in range(5):
        with torch.cuda.amp.autocast(True, precision):
            batch = gen_random_batch(2, test_cfg)
            output_1 = model_1(batch)
            output_2 = model_2(batch)
            assert output_1.logits.allclose(output_2.logits, rtol=0.0,
                                            atol=0.0), f'differed at step {i}'

            loss_1 = model_1.loss(output_1, batch)
            loss_2 = model_2.loss(output_2, batch)
            assert loss_1 == loss_2
            loss_1.backward()
            loss_2.backward()
            optimizer_1.step()
            optimizer_2.step()


@pytest.mark.gpu
def test_loss_fn():
    """Tests the Fused CrossEntropy vs torch.nn.CrossEntropy loss function.

    We provide non-zero tolerances to account for small numerics differences
    between the two loss implementations.
    """
    try:
        from flash_attn.losses.cross_entropy import CrossEntropyLoss as FusedCrossEntropyLoss  # type: ignore # isort: skip
    except:
        pytest.skip('Fused cross entropy was not installed')

    reproducibility.seed_all(1111)

    conf_path = 'yamls/mosaic_gpt/testing.yaml'
    with open(conf_path) as f:
        test_cfg = om.load(f)

    test_cfg.device = 'cuda:0'
    test_cfg.model.init_device = 'cuda:0'
    test_cfg.model.param_init_fn = 'baseline_'
    test_cfg.model.init_std = 0.02

    model_1 = COMPOSER_MODEL_REGISTRY[test_cfg.model.name](test_cfg.model,
                                                           test_cfg.tokenizer)
    model_2 = copy.deepcopy(model_1)
    assert isinstance(model_1.loss_fn, torch.nn.CrossEntropyLoss)
    model_2.loss_fn = FusedCrossEntropyLoss(ignore_index=-100)

    optimizer_1 = DecoupledAdamW(model_1.parameters(),
                                 lr=test_cfg.optimizer.lr,
                                 betas=test_cfg.optimizer.betas,
                                 eps=test_cfg.optimizer.eps,
                                 weight_decay=test_cfg.optimizer.weight_decay)
    optimizer_2 = DecoupledAdamW(model_2.parameters(),
                                 lr=test_cfg.optimizer.lr,
                                 betas=test_cfg.optimizer.betas,
                                 eps=test_cfg.optimizer.eps,
                                 weight_decay=test_cfg.optimizer.weight_decay)

    for i in range(25):
        batch = gen_random_batch(2, test_cfg)
        output_1 = model_1(batch)
        output_2 = model_2(batch)
        assert output_1.logits.allclose(output_2.logits, rtol=1e-4,
                                        atol=1e-4), f'differed at step {i}'

        loss_1 = model_1.loss(output_1, batch)
        loss_2 = model_2.loss(output_2, batch)
        assert loss_1.allclose(loss_2, rtol=1e-3,
                               atol=1e-3), f'differed at step {i}'
        loss_1.backward()
        loss_2.backward()
        optimizer_1.step()
        optimizer_2.step()

        for p1, p2 in zip(model_1.parameters(), model_2.parameters()):
            assert p1.data.shape == p2.data.shape
            assert p1.data.allclose(p2.data, rtol=1e-5,
                                    atol=1e-4), f'differed at step {i}'


@pytest.mark.parametrize('prefixlm', [False, True])
def test_opt_wrapping(prefixlm):
    conf = {
        'model': {
            'name': 'hf_prefix_lm' if prefixlm else 'hf_causal_lm',
            'pretrained_model_name_or_path': 'facebook/opt-125m',
            'pretrained': 'false'
        },
        'tokenizer': {
            'name': 'facebook/opt-125m'
        }
    }
    config = DictConfig(conf)

    if prefixlm:
        model = ComposerHFPrefixLM(config.model, config.tokenizer)
    else:
        model = ComposerHFCausalLM(config.model, config.tokenizer)

    # check that all the modules we except are blocked from FSDP wrapping
    assert not model.model.model._fsdp_wrap
    assert not model.model.model.decoder._fsdp_wrap
    assert not model.model.model.decoder.embed_tokens._fsdp_wrap
    assert not model.model.lm_head._fsdp_wrap


@pytest.mark.parametrize('norm_type', NORM_CLASS_REGISTRY.keys())
@pytest.mark.parametrize('no_bias', [False, True])
def test_mosaic_gpt_creation(norm_type, no_bias):
    # Test that the config constructs the model as expected.
    hf_config = MosaicGPTConfig(
        init_device='cpu',
        d_model=128,
        n_heads=4,
        n_layers=2,
        mlp_ratio=2,
        max_seq_len=2048,
        emb_pdrop=0.1,
        resid_pdrop=0.2,
        attn_impl='torch',
        norm_type=norm_type,
        no_bias=no_bias,
    )
    mosaic_gpt = MosaicGPT(hf_config)

    assert mosaic_gpt.config.d_model == 128
    assert mosaic_gpt.config.n_heads == 4
    assert mosaic_gpt.config.n_layers == 2
    assert mosaic_gpt.config.mlp_ratio == 2
    assert mosaic_gpt.config.max_seq_len == 2048

    assert mosaic_gpt.transformer.wte.weight.shape == torch.Size(  # type: ignore
        [hf_config.vocab_size, hf_config.d_model])
    assert mosaic_gpt.transformer.wpe.weight.shape == torch.Size(  # type: ignore
        [hf_config.max_seq_len, hf_config.d_model])
    assert mosaic_gpt.transformer.emb_drop.p == 0.1  # type: ignore
    assert len(mosaic_gpt.transformer.blocks) == 2  # type: ignore

    d_model = hf_config.d_model
    for block in mosaic_gpt.transformer.blocks:  # type: ignore
        assert block.norm_1.weight.shape == torch.Size([d_model
                                                       ])  # type: ignore
        assert block.norm_2.weight.shape == torch.Size([d_model
                                                       ])  # type: ignore
        assert block.mlp.mlp_up.weight.shape == torch.Size(  # type: ignore
            [hf_config.d_model * hf_config.mlp_ratio, hf_config.d_model])
        assert block.mlp.mlp_down.weight.shape == torch.Size(  # type: ignore
            [hf_config.d_model, hf_config.d_model * hf_config.mlp_ratio])
        assert block.resid_attn_dropout.p == 0.2  # type: ignore
        assert block.resid_mlp_dropout.p == 0.2  # type: ignore


@pytest.mark.parametrize('attention_impl,device', [('torch', 'cpu'),
                                                   ('flash', 'gpu'),
                                                   ('triton', 'gpu'),
                                                   ('torch', 'gpu')])
@pytest.mark.parametrize('alibi', [True, False])
def test_forward_with_padding(attention_impl, device, alibi):
    # Test that different placement of padding does not affect the output.
    if not torch.cuda.is_available() and device == 'gpu':
        pytest.skip(
            f'This test requires CUDA to be available in order to run with {attention_impl} attention.'
        )
    if alibi and attention_impl == 'flash':
        pytest.skip(f'alibi only implemented with torch and triton attention.')

    reproducibility.seed_all(1234)
    device = get_device(device)

    hf_config = MosaicGPTConfig(
        init_device='cpu',
        d_model=128,
        n_heads=1,
        n_layers=2,
        mlp_ratio=2,
        max_seq_len=2048,
        emb_pdrop=0.1,
        resid_pdrop=0.2,
        attn_impl=attention_impl,
        alibi=alibi,
        param_init_fn='baseline_',
        init_std=0.02,
    )
    mosaic_gpt = MosaicGPT(hf_config)
    mosaic_gpt.eval()
    mosaic_gpt = device.module_to_device(mosaic_gpt)

    with get_precision_context('amp_bf16' if device.name == 'gpu' else 'fp32'):
        # padding on the right side of the input
        right_padding_input_ids = torch.tensor(
            [[11274, 16390, 11, 50256, 50256, 50256],
             [11274, 16390, 11, 50256, 50256, 50256]])
        right_padding_input_ids = device.tensor_to_device(
            right_padding_input_ids)
        right_padding_attention_mask = torch.tensor([[1, 1, 1, 0, 0, 0],
                                                     [1, 1, 1, 0, 0,
                                                      0]]).bool()
        right_padding_attention_mask = device.tensor_to_device(
            right_padding_attention_mask)

        # padding in the middle of the input
        middle_padding_input_ids = torch.tensor(
            [[11274, 16390, 50256, 50256, 50256, 11],
             [11274, 16390, 50256, 50256, 50256, 11]])
        middle_padding_input_ids = device.tensor_to_device(
            middle_padding_input_ids)
        middle_padding_attention_mask = torch.tensor([[1, 1, 0, 0, 0, 1],
                                                      [1, 1, 0, 0, 0,
                                                       1]]).bool()
        middle_padding_attention_mask = device.tensor_to_device(
            middle_padding_attention_mask)

        # padding on the left side of the input
        left_padding_input_ids = torch.tensor(
            [[50256, 50256, 50256, 11274, 16390, 11],
             [50256, 50256, 50256, 11274, 16390, 11]])
        left_padding_input_ids = device.tensor_to_device(left_padding_input_ids)
        left_padding_attention_mask = torch.tensor([[0, 0, 0, 1, 1, 1],
                                                    [0, 0, 0, 1, 1, 1]]).bool()
        left_padding_attention_mask = device.tensor_to_device(
            left_padding_attention_mask)

        # a single batch with padding in different places
        batched_input_ids = torch.tensor([
            [11274, 16390, 11, 50256, 50256, 50256],  # right padding
            [11274, 16390, 50256, 50256, 50256, 11]
        ])  # middle padding
        batched_input_ids = device.tensor_to_device(batched_input_ids)
        batched_attention_mask = torch.tensor([[1, 1, 1, 0, 0, 0],
                                               [1, 1, 0, 0, 0, 1]]).bool()
        batched_attention_mask = device.tensor_to_device(batched_attention_mask)

        right_padding_output = mosaic_gpt(
            right_padding_input_ids,
            attention_mask=right_padding_attention_mask).logits
        middle_padding_output = mosaic_gpt(
            middle_padding_input_ids,
            attention_mask=middle_padding_attention_mask).logits
        left_padding_output = mosaic_gpt(
            left_padding_input_ids,
            attention_mask=left_padding_attention_mask).logits
        batched_output = mosaic_gpt(
            batched_input_ids, attention_mask=batched_attention_mask).logits

        # check that right padding and left padding produce the same output
        assert torch.allclose(right_padding_output[0, :3],
                              left_padding_output[0, 3:],
                              atol=1e-6 if attention_impl == 'torch' else 1e-8)
        if not alibi:
            # check that right padding and middle padding produce the same output
            # Note: alibi not implemented for middle padding.
            assert torch.allclose(
                right_padding_output[0, :3],
                middle_padding_output[0, [0, 1, 5]],
                atol=1e-6 if attention_impl == 'torch' else 1e-8)
        # check that right padding and right padding in a batch produce the same output
        assert torch.allclose(right_padding_output[0, :3],
                              batched_output[0, :3],
                              atol=1e-6 if attention_impl == 'torch' else 1e-8)
        if not alibi:
            # check that middle padding and middle padding in a batch produce the same output
            # Note: alibi not implemented for middle padding.
            assert torch.allclose(
                middle_padding_output[0],
                batched_output[1, :],
                atol=1e-6 if attention_impl == 'torch' else 1e-8)


@pytest.mark.parametrize('attention_impl', ['torch', 'triton'])
def test_advanced_mask_building(attention_impl):
    # Test that the correct attention mask is created when both
    # prefix_mask and sequence_id are used
    hf_config = MosaicGPTConfig(init_device='cpu',
                                d_model=16,
                                n_heads=1,
                                n_layers=1,
                                mlp_ratio=1,
                                max_seq_len=256,
                                emb_pdrop=0.0,
                                resid_pdrop=0.0,
                                attn_impl=attention_impl,
                                prefix_lm=True,
                                attn_uses_sequence_id=True,
                                alibi=False)
    mosaic_gpt = MosaicGPT(hf_config)
    mosaic_gpt.eval()

    prefix_mask = torch.ByteTensor([[1, 1, 0, 0, 1, 1, 1, 0]])
    sequence_id = torch.LongTensor([[0, 0, 0, 0, 1, 1, 1, 1]])

    attn_bias, _ = mosaic_gpt._attn_bias(device=mosaic_gpt.device,
                                         dtype=torch.float32,
                                         attention_mask=None,
                                         prefix_mask=prefix_mask,
                                         sequence_id=sequence_id)

    assert isinstance(attn_bias, torch.Tensor)
    assert attn_bias.shape == torch.Size([1, 1, 8, 8])

    # We'll construct the expected value of attn_bias and then compare.
    can_attend = torch.tensor([
        [1, 1, 0, 0, 0, 0, 0, 0],
        [1, 1, 0, 0, 0, 0, 0, 0],
        [1, 1, 1, 0, 0, 0, 0, 0],
        [1, 1, 1, 1, 0, 0, 0, 0],
        [0, 0, 0, 0, 1, 1, 1, 0],
        [0, 0, 0, 0, 1, 1, 1, 0],
        [0, 0, 0, 0, 1, 1, 1, 0],
        [0, 0, 0, 0, 1, 1, 1, 1],
    ])
    can_attend = can_attend.bool().view(1, 1, 8, 8)
    expected_attn_bias = torch.zeros_like(attn_bias)
    expected_attn_bias = expected_attn_bias.masked_fill(
        torch.logical_not(can_attend),
        torch.finfo(attn_bias.dtype).min)

    assert torch.equal(attn_bias, expected_attn_bias)


@pytest.mark.parametrize('attention_impl,device', [('torch', 'cpu'),
                                                   ('flash', 'gpu'),
                                                   ('triton', 'gpu'),
                                                   ('torch', 'gpu')])
@pytest.mark.parametrize('alibi', [True, False])
def test_generate(attention_impl, device, alibi):
    # Test that generate works, and produces the same output with or without
    # padding in the input.
    if not torch.cuda.is_available() and device == 'gpu':
        pytest.skip(
            f'This test requires CUDA to be available in order to run with {attention_impl} attention.'
        )
    if alibi and attention_impl == 'flash':
        pytest.skip(f'alibi only implemented with torch and triton attention.')

    reproducibility.seed_all(1234)
    device = get_device(device)

    hf_config = MosaicGPTConfig(
        init_device='cpu',
        d_model=128,
        n_heads=4,
        n_layers=2,
        mlp_ratio=2,
        max_seq_len=2048,
        emb_pdrop=0.1,
        resid_pdrop=0.2,
        attn_impl=attention_impl,
        alibi=alibi,
    )
    mosaic_gpt = MosaicGPT(hf_config)
    mosaic_gpt.eval()
    mosaic_gpt = device.module_to_device(mosaic_gpt)

    # padding on the left of the input
    left_padding_input_ids = torch.tensor(
        [[50256, 50256, 50256, 11274, 16390, 11],
         [50256, 50256, 50256, 11274, 16390, 11]])
    left_padding_input_ids = device.tensor_to_device(left_padding_input_ids)
    left_padding_attention_mask = torch.tensor([[0, 0, 0, 1, 1, 1],
                                                [0, 0, 0, 1, 1, 1]])
    left_padding_attention_mask = device.tensor_to_device(
        left_padding_attention_mask)

    # no padding in the input
    no_padding_input_ids = torch.tensor([[11274, 16390, 11], [11274, 16390,
                                                              11]])
    no_padding_input_ids = device.tensor_to_device(no_padding_input_ids)
    no_padding_attention_mask = torch.tensor([[1, 1, 1], [1, 1, 1]])
    no_padding_attention_mask = device.tensor_to_device(
        no_padding_attention_mask)

    # a single batch with different amounts of left padding in the input
    batched_input_ids = torch.tensor([[50256, 50256, 50256, 11274, 16390, 11],
                                      [50256, 50256, 16, 11274, 16390, 11]])
    batched_input_ids = device.tensor_to_device(batched_input_ids)
    batched_attention_mask = torch.tensor([[0, 0, 0, 1, 1, 1],
                                           [0, 0, 1, 1, 1, 1]]).bool()
    batched_attention_mask = device.tensor_to_device(batched_attention_mask)

    with get_precision_context('amp_bf16' if device.name == 'gpu' else 'fp32'):
        # check that a batch with different amounts of padding doesn't crash
        # and produces the right output shape
        batched_generation = mosaic_gpt.generate(
            input_ids=batched_input_ids,
            attention_mask=batched_attention_mask,
            max_new_tokens=5,
            use_cache=False)
        assert batched_generation.shape == (2, 6 + 5)

        reproducibility.seed_all(1234)
        generation_with_left_padding = mosaic_gpt.generate(
            input_ids=left_padding_input_ids,
            attention_mask=left_padding_attention_mask,
            max_new_tokens=5,
            use_cache=False)
        assert generation_with_left_padding.shape == (2, 6 + 5)
        reproducibility.seed_all(1234)
        generation_with_no_padding = mosaic_gpt.generate(
            input_ids=no_padding_input_ids,
            attention_mask=no_padding_attention_mask,
            max_new_tokens=5,
            use_cache=False)
        assert generation_with_no_padding.shape == (2, 3 + 5)

        # check that left padding and no padding produce the same output
        assert generation_with_no_padding[:, 3:].equal(
            generation_with_left_padding[:, 6:])


def check_hf_model_equivalence(model1, model2):
    # Checks that two huggingface models are equivalent (config and
    # parameters)
    expected_model_config_dict = model1.config.to_dict()
    new_model_config_dict = model2.config.to_dict()

    # this key just says the folder it was loaded from, which is a tmp dir during pytest
    del expected_model_config_dict['_name_or_path']
    del new_model_config_dict['_name_or_path']

    assert expected_model_config_dict == new_model_config_dict
    assert sum(p.numel() for p in model1.parameters()) == sum(
        p.numel() for p in model2.parameters())
    assert all(
        type(module1) == type(module2)
        for module1, module2 in zip(model1.modules(), model2.modules()))

    for p1, p2 in zip(model1.parameters(), model2.parameters()):
        torch.testing.assert_close(p1, p2)


def test_save_from_pretrained(tmp_path):
    # Test that MosaicGPT can be used with the HuggingFace
    # save_pretrained/from_pretrained api.
    hf_config = MosaicGPTConfig(
        init_device='cpu',
        d_model=128,
        n_heads=4,
        n_layers=2,
        mlp_ratio=2,
        max_seq_len=2048,
        emb_pdrop=0.1,
        resid_pdrop=0.2,
        attn_impl='torch',
    )
    mosaic_gpt = MosaicGPT(hf_config)

    mosaic_gpt.save_pretrained(tmp_path / 'test-save-pretrained')
    mosaic_gpt2 = MosaicGPT.from_pretrained(tmp_path / 'test-save-pretrained')

    check_hf_model_equivalence(mosaic_gpt, mosaic_gpt2)


@pytest.mark.parametrize('alibi', [True, False])
def test_forward_with_cache_and_padding(alibi):
    # Tests that the result is the same with or without padding when using kv caching
    hf_config = MosaicGPTConfig(
        init_device='cpu',
        d_model=128,
        n_heads=4,
        n_layers=2,
        mlp_ratio=2,
        max_seq_len=2048,
        emb_pdrop=0.1,
        resid_pdrop=0.2,
        attn_impl='torch',
        alibi=alibi,
        use_cache=True,
        param_init_fn='baseline_',
        init_std=0.02,
    )

    mosaic_gpt = MosaicGPT(hf_config)
    mosaic_gpt.eval()

    first_input_ids_no_padding = torch.tensor([[11274, 16390, 11]])
    first_attention_mask_no_padding = torch.tensor([[1, 1, 1]]).bool()

    # start with passing the first three tokens through (no padding)
    first_output_no_padding = mosaic_gpt(
        first_input_ids_no_padding,
        attention_mask=first_attention_mask_no_padding)

    second_input_ids_no_padding = torch.tensor([[11274, 16390, 11, 11274]])
    second_attention_mask_no_padding = torch.tensor([[1, 1, 1, 1]]).bool()

    # pass through the fourth token by itself, using the key-value cache (no padding)
    second_output_no_padding = mosaic_gpt(
        second_input_ids_no_padding[:, -1].unsqueeze(-1),
        attention_mask=second_attention_mask_no_padding,
        past_key_values=first_output_no_padding.past_key_values)

    first_input_ids_padding = torch.tensor([[50256, 11274, 16390, 11]])
    first_attention_mask_padding = torch.tensor([[0, 1, 1, 1]]).bool()

    # start with passing the first three tokens through (with left padding)
    first_output_padding = mosaic_gpt(
        first_input_ids_padding, attention_mask=first_attention_mask_padding)

    second_input_ids_padding = torch.tensor([[50256, 11274, 16390, 11, 11274]])
    second_attention_mask_padding = torch.tensor([[0, 1, 1, 1, 1]]).bool()

    # pass through the fourth token by itself, using the key-value cache (with left padding)
    second_output_padding = mosaic_gpt(
        second_input_ids_padding[:, -1].unsqueeze(-1),
        attention_mask=second_attention_mask_padding,
        past_key_values=first_output_padding.past_key_values)

    # check that the outputs are the same with or without padding
    torch.testing.assert_close(second_output_no_padding.logits,
                               second_output_padding.logits[:,
                                                            -1, :].unsqueeze(1),
                               atol=1e-6,
                               rtol=1e-6)


@pytest.mark.parametrize('attention_impl,device', [('torch', 'cpu'),
                                                   ('flash', 'gpu'),
                                                   ('triton', 'gpu'),
                                                   ('torch', 'gpu')])
@pytest.mark.parametrize('alibi', [True, False])
def test_forward_with_cache(attention_impl, device, alibi):
    # Test that model forward with and without the key-value cache produces the
    # same output.
    if not torch.cuda.is_available() and device == 'gpu':
        pytest.skip(
            f'This test requires CUDA to be available in order to run with {attention_impl} attention.'
        )
    if alibi and attention_impl == 'flash':
        pytest.skip(f'alibi only implemented with torch and triton attention.')

    device = get_device(device)

    hf_config = MosaicGPTConfig(
        init_device='cpu',
        d_model=128,
        n_heads=4,
        n_layers=2,
        mlp_ratio=2,
        max_seq_len=2048,
        emb_pdrop=0.1,
        resid_pdrop=0.2,
        attn_impl=attention_impl,
        alibi=alibi,
        use_cache=True,
        param_init_fn='baseline_',
        init_std=0.02,
    )
    reproducibility.seed_all(1234)
    mosaic_gpt = MosaicGPT(hf_config)
    mosaic_gpt.eval()
    mosaic_gpt = device.module_to_device(mosaic_gpt)

    with get_precision_context('amp_bf16' if device.name == 'gpu' else 'fp32'):
        reproducibility.seed_all(1234)
        first_input_ids = torch.tensor([[11274, 16390, 11]])
        first_input_ids = device.tensor_to_device(first_input_ids)
        first_attention_mask = torch.tensor([[1, 1, 1]]).bool()
        first_attention_mask = device.tensor_to_device(first_attention_mask)

        # start with passing the first three tokens through
        first_output = mosaic_gpt(first_input_ids,
                                  attention_mask=first_attention_mask)

        assert first_output.logits.shape == (1, 3, hf_config.vocab_size)
        assert len(first_output.past_key_values) == 2
        assert all(
            len(past_key_value) == 2
            for past_key_value in first_output.past_key_values)
        assert all(past_key_value[0].shape == (1, 3, 128)
                   for past_key_value in first_output.past_key_values)
        assert all(past_key_value[1].shape == (1, 3, 128)
                   for past_key_value in first_output.past_key_values)

        reproducibility.seed_all(1234)
        second_input_ids = torch.tensor([[11274, 16390, 11, 11274]])
        second_input_ids = device.tensor_to_device(second_input_ids)
        second_attention_mask = torch.tensor([[1, 1, 1, 1]]).bool()
        second_attention_mask = device.tensor_to_device(second_attention_mask)

        # pass through the fourth token by itself, using the key-value cache
        second_output = mosaic_gpt(second_input_ids[:, -1].unsqueeze(-1),
                                   attention_mask=second_attention_mask,
                                   past_key_values=first_output.past_key_values)

        assert second_output.logits.shape == (1, 1, hf_config.vocab_size)
        assert len(second_output.past_key_values) == 2
        assert all(
            len(past_key_value) == 2
            for past_key_value in second_output.past_key_values)
        assert all(past_key_value[0].shape == (1, 4, 128)
                   for past_key_value in second_output.past_key_values)
        assert all(past_key_value[1].shape == (1, 4, 128)
                   for past_key_value in second_output.past_key_values)

        reproducibility.seed_all(1234)
        # pass through the first four tokens without the key-value cache
        full_output = mosaic_gpt(second_input_ids,
                                 attention_mask=second_attention_mask)

        # check that the output is the same whether using the key-value cache or not
        torch.testing.assert_close(
            second_output.logits,
            full_output.logits[:, -1, :].unsqueeze(1),
            atol=1e-2,
            rtol=1e-2,
        )


@pytest.mark.parametrize('alibi', [True, False])
def test_generate_with_past_kv(alibi):
    hf_config = MosaicGPTConfig(
        init_device='cpu',
        d_model=128,
        n_heads=4,
        n_layers=2,
        mlp_ratio=2,
        max_seq_len=2048,
        emb_pdrop=0.1,
        resid_pdrop=0.2,
        attn_impl='torch',
        alibi=alibi,
        use_cache=True,
        param_init_fn='baseline_',
        init_std=0.02,
    )
    mosaic_gpt = MosaicGPT(hf_config)
    mosaic_gpt.eval()

    # no padding in the input
    no_padding_input_ids = torch.tensor([[11274, 16390, 11]])
    no_padding_attention_mask = torch.tensor([[1, 1, 1]])

    with mock.patch.object(MosaicGPT, 'forward',
                           autospec=True) as forward_mocked:
        forward_mocked.return_value = CausalLMOutputWithPast(
            logits=torch.randn((1, 3, hf_config.vocab_size)),
            past_key_values=[(torch.randn(1, 3, hf_config.d_model),
                              torch.randn(1, 3, hf_config.d_model))
                             for _ in range(hf_config.n_layers)])
        _ = mosaic_gpt.generate(input_ids=no_padding_input_ids,
                                attention_mask=no_padding_attention_mask,
                                max_new_tokens=2)

        assert forward_mocked.call_count == 2
        _, _, kwargs = forward_mocked.mock_calls[0]
        assert kwargs['past_key_values'] is None
        _, _, kwargs = forward_mocked.mock_calls[1]
        assert kwargs['past_key_values'] is not None
        assert len(kwargs['past_key_values']) == hf_config.n_layers
        assert kwargs['past_key_values'][0][0].shape == (1, 3,
                                                         hf_config.d_model)


@pytest.mark.parametrize('generation_kwargs', [{
    'max_new_tokens': 2,
    'num_beams': 4
}, {
    'max_new_tokens': 2,
    'top_k': 5,
    'penalty_alpha': 0.4
}, {
    'do_sample': True,
    'top_p': 0.95
}])
@pytest.mark.parametrize('alibi', [True, False])
def test_generation_kwargs_dont_crash(generation_kwargs, alibi):
    hf_config = MosaicGPTConfig(
        init_device='cpu',
        d_model=128,
        n_heads=4,
        n_layers=2,
        mlp_ratio=2,
        max_seq_len=2048,
        emb_pdrop=0.1,
        resid_pdrop=0.2,
        attn_impl='torch',
        alibi=alibi,
        use_cache=True,
    )
    mosaic_gpt = MosaicGPT(hf_config)
    mosaic_gpt.eval()

    # no padding in the input
    no_padding_input_ids = torch.tensor([[11274, 16390, 11]])
    no_padding_attention_mask = torch.tensor([[1, 1, 1]])

    _ = mosaic_gpt.generate(input_ids=no_padding_input_ids,
                            attention_mask=no_padding_attention_mask,
                            **generation_kwargs)


def test_tokenizer_max_length_load(max_seq_len=2048):
    conf_path = 'yamls/mosaic_gpt/testing.yaml'
    with open(conf_path) as f:
        test_cfg = om.load(f)

    test_cfg.max_seq_len = max_seq_len

    model = COMPOSER_MODEL_REGISTRY[test_cfg.model.name](test_cfg.model,
                                                         test_cfg.tokenizer)
    assert model.tokenizer.model_max_length == max_seq_len


@pytest.mark.gpu
@pytest.mark.parametrize('attention_impl', ['torch', 'flash', 'triton'])
@pytest.mark.parametrize('alibi', [True, False])
def test_model_to(attention_impl, alibi):
    # test that moving the model to diff devices and dtypes in diff ways does not break the model
    if not torch.cuda.is_available():
        pytest.skip(
            f'This test requires CUDA to be available in order to run with {attention_impl} attention.'
        )
    if alibi and attention_impl == 'flash':
        pytest.skip(f'alibi only implemented with torch and triton attention.')

    hf_config = MosaicGPTConfig(
        init_device='cpu',
        d_model=128,
        n_heads=4,
        n_layers=2,
        mlp_ratio=2,
        max_seq_len=2048,
        emb_pdrop=0.1,
        resid_pdrop=0.2,
        attn_impl=attention_impl,
        alibi=alibi,
        use_cache=True,
        param_init_fn='baseline_',
        init_std=0.02,
    )
    reproducibility.seed_all(1234)
    mosaic_gpt = MosaicGPT(hf_config)
    mosaic_gpt = mosaic_gpt.bfloat16()
    mosaic_gpt = mosaic_gpt.to('cuda')
    mosaic_gpt.eval()

    # gen input data
    input_ids = torch.tensor([[11274, 16390, 11]]).to('cuda')
    attention_mask = torch.tensor([[1, 1, 1]]).bool().to('cuda')

    _ = mosaic_gpt(input_ids, attention_mask=attention_mask)

    # move the model around using different methods
    mosaic_gpt = mosaic_gpt.to('cpu')

    # verify the model still works
    if attention_impl == 'torch':
        _ = mosaic_gpt(input_ids.to('cpu'),
                       attention_mask=attention_mask.to('cpu'))

    mosaic_gpt = mosaic_gpt.cuda()

    # verify the model still works
    if attention_impl == 'torch':
        _ = mosaic_gpt(input_ids, attention_mask=attention_mask)

    mosaic_gpt = mosaic_gpt.to('cpu')
    mosaic_gpt = mosaic_gpt.float()

    # verify the model still works
    if attention_impl == 'torch':
        _ = mosaic_gpt(input_ids.to('cpu'),
                       attention_mask=attention_mask.to('cpu'))

    mosaic_gpt = mosaic_gpt.half()
    mosaic_gpt = mosaic_gpt.to(0)  # move to rank0
    mosaic_gpt = mosaic_gpt.bfloat16()

    # verify the model still works
    _ = mosaic_gpt(input_ids, attention_mask=attention_mask)


def test_alibi_vs_hf():
    # compare alibi-bias generation vs HF Bloom model alibi-bias for diff seq len and n_heads
    for n_heads in range(1, 64):
        for seq_len in [1, 2, 8, 13, 64, 195, 256]:
            # hf bloom alibi bais
            alibi_bias_hf = build_alibi_tensor(
                torch.ones(seq_len)[None, ...], n_heads, torch.float32)
            alibi_bias_hf = alibi_bias_hf - alibi_bias_hf.max(
                dim=2, keepdim=True).values

            # mosaicml alibi bais
            alibi_bias_m = alibi_bias(n_heads, seq_len, dtype=torch.float32)
            alibi_bias_m = alibi_bias_m[0]

            torch.testing.assert_close(alibi_bias_hf, alibi_bias_m)<|MERGE_RESOLUTION|>--- conflicted
+++ resolved
@@ -20,11 +20,7 @@
 
 from examples.llm import (COMPOSER_MODEL_REGISTRY, ComposerHFCausalLM,
                           ComposerHFPrefixLM)
-<<<<<<< HEAD
-from examples.llm.src.models.layers import NORM_CLASS_REGISTRY
-=======
-from examples.llm.src.models.layers import alibi_bias
->>>>>>> fbfdf68f
+from examples.llm.src.models.layers import NORM_CLASS_REGISTRY, alibi_bias
 from examples.llm.src.models.mosaic_gpt import MosaicGPT, MosaicGPTConfig
 
 
