# Copyright 2022 MosaicML Examples authors
# SPDX-License-Identifier: Apache-2.0

"""A simple, flexible implementation of a GPT model.

Inspired by https://github.com/karpathy/minGPT/blob/master/mingpt/model.py
"""

import math
import warnings
from functools import partial
from typing import Optional

import torch
import torch.nn as nn
import torch.nn.functional as F
from composer.metrics.nlp import LanguageCrossEntropy, Perplexity
from composer.models.base import ComposerModel
from composer.utils import get_device, dist
from omegaconf import DictConfig
from omegaconf.listconfig import ListConfig

# from tutel import moe as tutel_moe
# from tutel.impls.moe_layer import MOELayer
# from tutel.gates.top import LinearTopKGate
# from tutel.experts.ffn import FusedExpertsNetwork
from .mosaic_moe.moe_layer import MOELayer
from .mosaic_moe.gates.top import TopKGate, LinearTopKGate
from .mosaic_moe.experts.ffn import FusedExpertsNetwork

from .mosaic_moe.experts.utils import SeedContextManager


class TorchCausalAttention(nn.Module):

    def __init__(self, cfg: DictConfig, device: Optional[str] = None):
        super().__init__()
        self.mhsa = nn.MultiheadAttention(
            embed_dim=cfg.d_model,
            num_heads=cfg.n_heads,
            dropout=cfg.attn_pdrop,
            bias=True,
            batch_first=True,
            device=device,
        )
        self.mhsa.out_proj._is_residual = True  # type: ignore

        warnings.warn(
            DeprecationWarning(
                'Using `attn_impl: torch` is deprecated; recommened using `attn_impl: triton`.'
            ))

    def forward(self, x, key_padding_mask, attn_mask=None):
        return self.mhsa(x,
                         x,
                         x,
                         attn_mask=attn_mask,
                         key_padding_mask=~key_padding_mask,
                         need_weights=True)

    @staticmethod
    def mask_shape(n_heads, seq_len, alibi):
        if alibi:
            return (n_heads, seq_len, seq_len)
        return (seq_len, seq_len)

    @staticmethod
    def attn_mask_(attn_mask, n_heads, seq_len, alibi=False, alibi_bias_max=8):
        # in-place fill causal attn mask
        #
        # Two important disclaimers
        # 1. Torch uses additive attention. If your attn_mask/key_padding mask is a float tensor, it will add the floats
        #   directly to your attention matrix. If they are boolean masks, True will be converted to -inf before adding the
        #   mask to your attentions. See https://pytorch.org/docs/stable/generated/torch.nn.MultiheadAttention.html#torch.nn.MultiheadAttention.forward
        #   Basically True/-inf indicates tokens we do not want to attend to.
        #
        # 2. This is is the exact opposite behavior of Huggingface's tokenizers, which use the convention that True denotes tokens
        #   we do want to attend to. See https://huggingface.co/docs/transformers/glossary#attention-mask
        attn_mask.fill_(float('-inf'))
        attn_mask.triu_(diagonal=1)

        if alibi:
            device, dtype = attn_mask.device, attn_mask.dtype
            a_bias = alibi_bias(n_heads,
                                seq_len,
                                full=True,
                                alibi_bias_max=alibi_bias_max,
                                device=device,
                                dtype=dtype)
            attn_mask.add_(a_bias.squeeze())

        return attn_mask


class FlashCausalAttention(nn.Module):

    def __init__(self, cfg: DictConfig, device: Optional[str] = None):
        super().__init__()
        try:
            from flash_attn.flash_attention import FlashMHA  # type: ignore
        except ImportError as e:
            raise e

        self.mhsa = FlashMHA(
            embed_dim=cfg.d_model,
            num_heads=cfg.n_heads,
            attention_dropout=cfg.attn_pdrop,
            bias=True,
            batch_first=True,
            causal=True,
            device=device,
        )
        self.mhsa.out_proj._is_residual = True

        warnings.warn(
            DeprecationWarning(
                'Using `attn_impl: flash` is deprecated; recommened using `attn_impl: triton`.'
            ))

    def forward(self, x, key_padding_mask, attn_mask=None):
        assert attn_mask is None
        return self.mhsa(x,
                         key_padding_mask=key_padding_mask,
                         need_weights=False)

    @staticmethod
    def mask_shape(*args, **kwargs):
        return None

    @staticmethod
    def attn_mask_(*args, **kwargs):
        return None


class TritonFlashCausalAttention(nn.Module):
    """Multi-headed self attention using triton FlashAttn kernel.

    This also includes bias for Alibi integration.
    """

    def __init__(self, cfg: DictConfig, device: Optional[str] = None):
        super().__init__()
        try:
            from src.flash_attention import FlashMHA  # type: ignore
        except ImportError as e:
            raise e

        assert cfg.attn_pdrop == 0, 'triton kernel does not support attn_dropout'

        self.mhsa = FlashMHA(
            embed_dim=cfg.d_model,
            num_heads=cfg.n_heads,
            bias=True,
            batch_first=True,
            causal=True,
            device=device,
        )
        self.mhsa.out_proj._is_residual = True  # type: ignore

    def forward(self, x, key_padding_mask=None, attn_mask=None):
        assert key_padding_mask is None
        return self.mhsa(x,
                         key_padding_mask=None,
                         attn_mask=attn_mask,
                         need_weights=False)

    @staticmethod
    def mask_shape(n_heads, seq_len, alibi):
        return (1, n_heads, 1, seq_len) if alibi else (1, 1, 1, seq_len)

    @staticmethod
    def attn_mask_(attn_mask, n_heads, seq_len, alibi=False, alibi_bias_max=8):
        # in-place fill causal attn mask
        attn_mask.zero_()

        if alibi:
            device, dtype = attn_mask.device, attn_mask.dtype
            attn_mask.add_(
                alibi_bias(n_heads,
                           seq_len,
                           full=False,
                           alibi_bias_max=alibi_bias_max,
                           device=device,
                           dtype=dtype))

        return attn_mask


def alibi_bias(n_heads,
               seq_len,
               full=False,
               alibi_bias_max=8,
               device=None,
               dtype=None):
    alibi_bias = torch.arange(1 - seq_len, 1, dtype=dtype,
                              device=device).view(1, 1, 1, seq_len)
    if full:
        # generate 1 x Heads x SeqLen x SeqLen alibi bias mask
        # otherwise the mask is 1 x Heads x 1 x SeqLen (which is braodcasted up to the approproate size)
        alibi_bias = alibi_bias - torch.arange(
            1 - seq_len, 1, dtype=dtype, device=device).view(1, 1, seq_len, 1)
        alibi_bias.abs_().mul_(
            -1
        )  # since we're using causal flag, this isn't really needed, but why not include it

    m = torch.arange(1, n_heads + 1, dtype=dtype, device=device)
    m.mul_(alibi_bias_max / n_heads)
    alibi_bias = alibi_bias * (1. / (2**m.view(1, n_heads, 1, 1)))
    return alibi_bias


class GPTMLP(nn.Module):

    def __init__(self, cfg: DictConfig, device: Optional[str] = None):
        super().__init__()
        self.mlp_up = nn.Linear(cfg.d_model,
                                cfg.mlp_ratio * cfg.d_model,
                                device=device)
        self.mlp_act = nn.GELU(approximate='none')
        self.mlp_down = nn.Linear(cfg.mlp_ratio * cfg.d_model,
                                  cfg.d_model,
                                  device=device)
        self.mlp_down._is_residual = True  # type: ignore

    def forward(self, x):
        return self.mlp_down(self.mlp_act(self.mlp_up(x)))


class GPTMLPMoE(nn.Module):

    def __init__(self, cfg: DictConfig, block_idx: int, device: Optional[str] = None):
        super().__init__()
        dist.initialize_dist(get_device(None), timeout=1800)
        num_experts = cfg.moe.get('num_experts')
        if isinstance(num_experts, ListConfig):
            # enables pyramid moe
            num_experts = num_experts[block_idx]

        rank_seed = torch.initial_seed() + dist.get_global_rank()
        with SeedContextManager(gpu_devices=[dist.get_global_rank()], seed=rank_seed) as s_ctx_mgr:
            expert = FusedExpertsNetwork(
                in_features=cfg.d_model,
                hidden_features=cfg.mlp_ratio * cfg.d_model,
                num_global_experts=num_experts,
                out_features=cfg.d_model,
                bias=True,
                activation_fn=lambda x: F.gelu(x, approximate='none'),
                a2a_ffn_overlap_degree=cfg.moe.get('a2a_ffn_overlap_degree', 1),
                is_postscore=cfg.moe.get('is_postscore', True),
                parallel_type=cfg.moe.get('parallel_type', 'auto'),
                use_2dh=cfg.moe.get('use_2dh', False),
                group=cfg.moe.get('group', None),
                scan_expert_func=lambda name, param: setattr(param, '_moe_expert', True),
                device=device,
                dtype=None,
            )
        expert.batched_fc2_weight._is_residual = True  # type: ignore

        gate = LinearTopKGate(
            in_features=cfg.d_model,
            num_global_experts=num_experts,
            k=cfg.moe.get('gate_k', 1),
            fp32_gate=cfg.moe.get('fp32_gate', True),
            capacity_factor=cfg.moe.get('capacity_factor', 1.),
            gate_noise=cfg.moe.get('gate_noise', 0.),
            inequivalent_tokens=cfg.moe.get('inequivalent_tokens', False),
            batch_prioritized_routing=cfg.moe.get('batch_prioritized_routing', False),
            normalize_gate=cfg.moe.get('normalize_gate', True),
            is_gshard_loss=cfg.moe.get('is_gshard_loss', True),
            group=expert.group,
            device=device,
            dtype=None,
        )

        self.moe = MOELayer(gate=gate, expert=expert)

    def forward(self, x):
        return self.moe(x)


class GPTBlock(nn.Module):

<<<<<<< HEAD
    def __init__(self, cfg: DictConfig, causal_attn_cls: nn.Module, block_idx: int, device: Optional[str] = None):
=======
    def __init__(self,
                 cfg: DictConfig,
                 causal_attn_cls,
                 device: Optional[str] = None):
>>>>>>> da307037
        super().__init__()
        if cfg.get('alibi', False):
            assert cfg.attn_impl == 'triton' or cfg.attn_impl == 'torch', 'Only triton kernel or torch supports alibi'
        self.ln_1 = nn.LayerNorm(cfg.d_model, device=device)
        self.causal_attn = causal_attn_cls(cfg, device)
        self.ln_2 = nn.LayerNorm(cfg.d_model, device=device)

        use_moe = False
        if cfg.get('moe', None):
            num_experts = cfg.moe.get('num_experts')
            if isinstance(num_experts, ListConfig):
                num_experts = num_experts[block_idx]
            use_moe = True if num_experts > 1 else False

        self.mlp = GPTMLPMoE(cfg, block_idx, device=device) if use_moe else GPTMLP(cfg, device=device)
        self.resid_attn_dropout = nn.Dropout(cfg.resid_pdrop)
        self.resid_mlp_dropout = nn.Dropout(cfg.resid_pdrop)

    def forward(
        self,
        x: torch.Tensor,
        key_padding_mask: Optional[torch.ByteTensor] = None,
        attn_mask: Optional[torch.Tensor] = None,
    ) -> torch.Tensor:
        a = self.ln_1(x)
        b, _ = self.causal_attn(a, key_padding_mask, attn_mask)
        x = x + self.resid_attn_dropout(b)
        m = self.ln_2(x)
        n = self.mlp(m)
        x = x + self.resid_mlp_dropout(n)
        return x


class MosaicGPT(nn.Module):

    def __init__(self, cfg: DictConfig):
        super().__init__()
        assert cfg.name == 'mosaic_gpt', f'Tried to build MosaicGPT model with cfg.name={cfg.name}'
        self.cfg = cfg
        if cfg.attn_impl == 'torch':
            self.causal_attn_cls = TorchCausalAttention
        elif cfg.attn_impl == 'flash':
            self.causal_attn_cls = FlashCausalAttention
        elif cfg.attn_impl == 'triton':
            self.causal_attn_cls = TritonFlashCausalAttention
        else:
            raise ValueError(f'Unknown attn_impl={cfg.attn_impl}')

        self.alibi = cfg.get('alibi', False)
        self.alibi_bias_max = cfg.get('alibi_bias_max',
                                      8 if self.alibi else None)
        # CogView (https://arxiv.org/abs/2105.13290) and GLM-130B (https://arxiv.org/abs/2210.02414)
        # both report this helping with stabilizing training
        self.embedding_fraction = cfg.get('embedding_fraction', 1)
        assert 0 < self.embedding_fraction <= 1, 'model.embedding_fraction must be between 0 (exclusive) and 1 (inclusive)!'

        self.transformer = nn.ModuleDict({
            'wte': nn.Embedding(cfg.vocab_size, cfg.d_model, device=cfg.device)
        })
        if not self.alibi:
            self.transformer.update({
                'wpe':
                    nn.Embedding(cfg.max_seq_len,
                                 cfg.d_model,
                                 device=cfg.device)
            })
        self.transformer.update({'emb_drop': nn.Dropout(cfg.emb_pdrop)})
<<<<<<< HEAD
        self.transformer.update({'blocks': nn.ModuleList([
                    GPTBlock(cfg, causal_attn_cls=self.causal_attn_cls, block_idx=idx, device=cfg.device)
                    for idx in range(cfg.n_layers)
                ])})
        self.transformer.update({'ln_f': nn.LayerNorm(cfg.d_model, device=cfg.device)})
=======
        self.transformer.update({
            'blocks':
                nn.ModuleList([
                    GPTBlock(cfg,
                             causal_attn_cls=self.causal_attn_cls,
                             device=cfg.device) for _ in range(cfg.n_layers)
                ])
        })
        self.transformer.update(
            {'ln_f': nn.LayerNorm(cfg.d_model, device=cfg.device)})
>>>>>>> da307037

        if cfg.device != 'meta':
            self.apply(self.param_init_fn)

        # define attn mask
        self._attn_mask_initialized = False
        mask_shape = self.causal_attn_cls.mask_shape(cfg.n_heads,
                                                     cfg.max_seq_len,
                                                     self.alibi)
        if mask_shape:
            self.register_buffer('attn_mask',
                                 torch.empty(mask_shape, device=cfg.device))
        else:
            self.attn_mask = None

    def _attn_mask(self, batch_size=None, seq_len=None, key_padding_mask=None):
        if not self._attn_mask_initialized:
            self.causal_attn_cls.attn_mask_(self.attn_mask,
                                            self.cfg.n_heads,
                                            self.cfg.max_seq_len,
                                            alibi=self.alibi,
                                            alibi_bias_max=self.alibi_bias_max)
            self._attn_mask_initialized = True

        if self.cfg.attn_impl == 'flash':
            return self.attn_mask  # None

        # select seq_len subset of attn mask
        assert self.attn_mask is not None, 'Internal logic error'
        attn_mask = self.attn_mask[..., :seq_len, :seq_len]

        if self.cfg.attn_impl == 'triton' and key_padding_mask is not None and key_padding_mask.bool(
        ).logical_not().any():
            attn_mask = attn_mask.masked_fill(
                ~key_padding_mask.view(batch_size, 1, 1, seq_len),
                float('-inf'))

        if self.cfg.attn_impl == 'torch':
            if key_padding_mask is not None and key_padding_mask.bool(
            ).logical_not().any():
                attn_mask = attn_mask.expand(batch_size, self.cfg.n_heads,
                                             seq_len, seq_len).clone()
                attn_mask.masked_fill_(
                    ~key_padding_mask.view(batch_size, 1, 1, seq_len),
                    float('-inf'))
                attn_mask = attn_mask.reshape(-1, seq_len, seq_len)
            elif self.alibi:
                # WARNING: Alibi with torch attn is not thoroughly tested
                # torch mask is supposed to be of shape nzz x SeqLen x SeqLen
                # we must braodcast to batch size then flatten batchsize * n_heads dim
                # Note: if key_padding_mask is triggered, the needed expansion is already done.
                attn_mask = attn_mask.expand(batch_size, self.cfg.n_heads,
                                             seq_len, seq_len).reshape(
                                                 -1, seq_len, seq_len)

        return attn_mask

    def forward(self,
                input_ids: torch.LongTensor,
                key_padding_mask: Optional[torch.ByteTensor] = None):
        B, S = input_ids.size()
        assert (
            S <= self.cfg.max_seq_len
        ), f'Cannot forward input with seq_len={S}, this model only supports seq_len<={self.cfg.max_seq_len}'

        tok_emb = self.transformer.wte(input_ids)  # type: ignore
        if self.alibi:
            x = tok_emb
        else:
            pos = torch.arange(0, S, dtype=torch.long,
                               device=input_ids.device).unsqueeze(0)
            pos_emb = self.transformer.wpe(pos)  # type: ignore
            x = tok_emb + pos_emb

        if self.embedding_fraction == 1:
            x = self.transformer.emb_drop(x)  # type: ignore
        else:
            # this implementation is proposed on page 7 of the GLM-130B paper https://arxiv.org/abs/2210.02414
            x_shrunk = (x * self.embedding_fraction) + (
                x.detach() * (1 - self.embedding_fraction))
            assert isinstance(self.transformer.emb_drop, nn.Module)  # pyright
            x = self.transformer.emb_drop(x_shrunk)

        attn_mask = self._attn_mask(batch_size=B,
                                    seq_len=S,
                                    key_padding_mask=key_padding_mask)
        for block in self.transformer.blocks:  # type: ignore
            x = block(
                x, None if self.cfg.attn_impl == 'triton' else key_padding_mask,
                attn_mask)
        x = self.transformer.ln_f(x)  # type: ignore
        # output embedding weight tied to input embedding
        assert isinstance(self.transformer.wte, nn.Module)  # pyright
        assert isinstance(self.transformer.wte.weight, torch.Tensor)  # pyright
        logits = F.linear(x, self.transformer.wte.weight, None)
        return logits

    # Param Initialization, needed for device='meta' fast initialization
    def param_init_fn(self, module):
        init_fn = partial(torch.nn.init.normal_,
                          mean=0.0,
                          std=self.cfg.init_std)
        # Linear
        if isinstance(module, nn.Linear):
            init_fn(module.weight)
            if module.bias is not None:
                torch.nn.init.zeros_(module.bias)

            if getattr(module, '_is_residual', False):
                module.weight.data.normal_(
                    mean=0.0,
                    std=(self.cfg.init_std / math.sqrt(2 * self.cfg.n_layers)))

        # Embedding
        if isinstance(module, nn.Embedding):
            init_fn(module.weight)

        # LayerNorm
        if isinstance(module, nn.LayerNorm):
            torch.nn.init.zeros_(module.bias)
            torch.nn.init.ones_(module.weight)

        # torch's MultiheadAttention
        if isinstance(module, nn.MultiheadAttention):
            if module._qkv_same_embed_dim:
                assert module.in_proj_weight is not None
                assert module.q_proj_weight is None and module.k_proj_weight is None and module.v_proj_weight is None
                init_fn(module.in_proj_weight)
            else:
                assert module.q_proj_weight is not None and module.k_proj_weight is not None and module.v_proj_weight is not None
                assert module.in_proj_weight is None
                init_fn(module.q_proj_weight)
                init_fn(module.k_proj_weight)
                init_fn(module.v_proj_weight)

            # bias
            if module.in_proj_bias is not None:
                torch.nn.init.zeros_(module.in_proj_bias)
            if module.bias_k is not None:
                torch.nn.init.zeros_(module.bias_k)
            if module.bias_v is not None:
                torch.nn.init.zeros_(module.bias_v)

            # out proj
            if module.out_proj._is_residual:
                module.out_proj.weight.data.normal_(
                    mean=0.0,
                    std=(self.cfg.init_std / math.sqrt(2 * self.cfg.n_layers)))
            else:
                init_fn(module.out_proj.weight)
            if module.out_proj.bias is not None:
                torch.nn.init.zeros_(module.out_proj.bias)

        if isinstance(module, MOELayer):
            # set buffer
            # local_expert = -module.sharded_count if module.sharded_count > 1 else module.num_local_experts
            # module._num_global_experts = torch.tensor(module.global_expert_count(local_expert, module.group))
            pass

        if isinstance(module, FusedExpertsNetwork):
            # although the module is supposed to be ignored by FSDP,
            # model.apply will still run param_init_fn on the entire model
            # so FusedExpertsNetwork must be initialized here

            # guarentee init seeds are different for all devices
            # SeedContextManager sets the given seed, then restore local when finished
            rank_seed = torch.initial_seed() + dist.get_global_rank()
            with SeedContextManager(module.batched_fc1_weight, module.batched_fc2_weight, seed=rank_seed) as s_ctx_mgr:
                if self.cfg.get('init_experts', False):
                    init_fn(module.batched_fc1_weight)
                    module.batched_fc2_weight.data.normal_(
                        mean=0.0,
                        std=(self.cfg.init_std / math.sqrt(2 * self.cfg.n_layers)))
                else:
                    # use default linear init since that is what is used by tutel
                    # still zero init bias)
                    torch.nn.init.kaiming_uniform_(module.batched_fc1_weight, a=math.sqrt(5))
                    torch.nn.init.kaiming_uniform_(module.batched_fc2_weight, a=math.sqrt(5))
            torch.nn.init.zeros_(module.batched_fc1_bias)
            torch.nn.init.zeros_(module.batched_fc2_bias)

        if isinstance(module, TopKGate):
            # Linear handeled by nn.Linear
            pass

    # FSDP Wrap function
    def fsdp_wrap_fn(self, module):
        if not self.cfg.get('moe', None):
            return isinstance(module, GPTBlock)
        else:
            # MoE wrapping fn
            # modules not wrapped:
            #   FusedExpertsNetwork: sharding handled by tutel
            #                        this helps guarentee FSDP does not touch these weights
            #                        experts are part of GPTMLPMoE to it is excluded as well
            #   nn.Embedding: weights are shared with output embedding layer and must be
            #                 handled as part of the main model
            #   nn.LayerNorm: such a small portion of weights that they can be part of any
            #                 block including the main model fsdp block
            #   nn.Linear: already part of GPTMLP, Attnetion layer or gate layer
            #   every other type of layer not in model
            if isinstance(module, (GPTMLPMoE, MOELayer, FusedExpertsNetwork)):
                return False
            wrapable_cls = (
                TorchCausalAttention, FlashCausalAttention, TritonFlashCausalAttention, GPTMLP,
                TopKGate,
            )
            return isinstance(module, wrapable_cls)

    # Activation Checkpointing
    def activation_checkpointing_fn(self, module):
        return isinstance(module, GPTBlock)


class ComposerMosaicGPT(ComposerModel):

    def __init__(self, cfg):
        super().__init__()
        self.model = MosaicGPT(cfg)
        self.__param_count = None
        self.__num_fwd_flops = None
        self.train_metrics = {
            'LanguageCrossEntropy': LanguageCrossEntropy(cfg.vocab_size),
            'Perplexity': Perplexity(),
        }
        self.eval_metrics = {
            'LanguageCrossEntropy': LanguageCrossEntropy(cfg.vocab_size),
            'Perplexity': Perplexity(),
        }

    def get_targets(self, batch):
        targets = torch.roll(batch['labels'], shifts=-1)
        targets[:, -1] = -100
        return targets

    def forward(self, batch):
        return self.model(batch['input_ids'],
                          key_padding_mask=batch['attention_mask'].bool())

    def eval_forward(self, batch, outputs=None):
        return outputs if outputs is not None else self.forward(batch)

    def loss(self, outputs, batch):
        targets = self.get_targets(batch)
        loss = F.cross_entropy(outputs.view(-1, outputs.size(-1)),
                               targets.view(-1),
                               ignore_index=-100)

        if self.model.cfg.get('moe', None) is not None:
            for n, m in self.named_modules():
                # pretty bad way to identify MoE layer, but it is what it is...
                if n[-len('.moe'):] == '.moe':
                    loss += self.model.cfg.moe.l_aux_wt * m.l_aux

        return loss

    def get_metrics(self, is_train=False):
        return self.train_metrics if is_train else self.eval_metrics

    def update_metric(self, batch, outputs, metric):
        outputs = outputs.view(-1, outputs.size(-1))
        targets = self.get_targets(batch).view(-1)
        metric.update(outputs, targets)

    @property
    def param_count(self):
        if self.__param_count:
            return self.__param_count

        if self.model.cfg.get('moe', None) is not None:
            n_params_experts = 0
            for n, m in self.named_modules():
                # pretty bad way to identify MoE layer, but it is what it is...
                if n[-len('.moe'):] == '.moe':
                    _n_params_expert = sum(p.numel() for _n, p in m.named_parameters() if 'expert' in _n)
                    n_params_experts += _n_params_expert // m.num_local_experts * m.sharded_count * m.num_global_experts

            n_params_other = sum(p.numel() for n, p in self.named_parameters() if 'expert' not in n)
            print(f'{n_params_other=}; {n_params_experts=}')
            self.__param_count = n_params_other + n_params_experts
        else:
            self.__param_count = sum(p.numel() for p in self.parameters())

        return self.__param_count

    @property
    def num_fwd_flops(self):
        if self.__num_fwd_flops:
            return self.__num_fwd_flops

        if self.model.cfg.get('moe', None) is not None:
            gate_k = self.model.cfg.moe.get('gate_k', 1)
            n_params_expert_active = 0
            for n, m in self.named_modules():
                # pretty bad way to identify MoE layer, but it is what it is...
                if n[-len('.moe'):] == '.moe':
                    _n_params_expert_active = sum(p.numel() for _n, p in m.named_parameters() if 'expert' in _n)
                    n_params_expert_active += gate_k * _n_params_expert_active // m.num_local_experts * m.sharded_count
            n_params_other = sum(p.numel() for n, p in self.named_parameters() if 'expert' not in n)
            n_active_params = n_params_other + n_params_expert_active
        else:
            n_active_params = self.param_count

        # the number of paramters is approximately the number of multiply-accumulates (MAC) in the network
        # each MAC has 2 FLOPs - we multiply by 2 ie 2 * n_param
        # this gets us FLOPs / token
        params_flops_per_token = 2 * n_active_params
        params_flops_per_seq = params_flops_per_token * self.model.cfg.max_seq_len
        # there are 2 FLOPS per mac; there is A=Q*K^T and out=A*V ops (ie mult by 2)
        attn_flops_per_seq = self.model.cfg.n_layers * 2 * 2 * (
            self.model.cfg.d_model * (self.model.cfg.max_seq_len**2))
        self.__num_fwd_flops = params_flops_per_seq + attn_flops_per_seq
        return self.__num_fwd_flops<|MERGE_RESOLUTION|>--- conflicted
+++ resolved
@@ -20,10 +20,6 @@
 from omegaconf import DictConfig
 from omegaconf.listconfig import ListConfig
 
-# from tutel import moe as tutel_moe
-# from tutel.impls.moe_layer import MOELayer
-# from tutel.gates.top import LinearTopKGate
-# from tutel.experts.ffn import FusedExpertsNetwork
 from .mosaic_moe.moe_layer import MOELayer
 from .mosaic_moe.gates.top import TopKGate, LinearTopKGate
 from .mosaic_moe.experts.ffn import FusedExpertsNetwork
@@ -280,14 +276,11 @@
 
 class GPTBlock(nn.Module):
 
-<<<<<<< HEAD
-    def __init__(self, cfg: DictConfig, causal_attn_cls: nn.Module, block_idx: int, device: Optional[str] = None):
-=======
     def __init__(self,
                  cfg: DictConfig,
                  causal_attn_cls,
+                 block_idx: int,
                  device: Optional[str] = None):
->>>>>>> da307037
         super().__init__()
         if cfg.get('alibi', False):
             assert cfg.attn_impl == 'triton' or cfg.attn_impl == 'torch', 'Only triton kernel or torch supports alibi'
@@ -355,24 +348,17 @@
                                  device=cfg.device)
             })
         self.transformer.update({'emb_drop': nn.Dropout(cfg.emb_pdrop)})
-<<<<<<< HEAD
-        self.transformer.update({'blocks': nn.ModuleList([
-                    GPTBlock(cfg, causal_attn_cls=self.causal_attn_cls, block_idx=idx, device=cfg.device)
-                    for idx in range(cfg.n_layers)
-                ])})
-        self.transformer.update({'ln_f': nn.LayerNorm(cfg.d_model, device=cfg.device)})
-=======
         self.transformer.update({
             'blocks':
                 nn.ModuleList([
                     GPTBlock(cfg,
                              causal_attn_cls=self.causal_attn_cls,
-                             device=cfg.device) for _ in range(cfg.n_layers)
+                             block_idx=idx,
+                             device=cfg.device) for idx in range(cfg.n_layers)
                 ])
         })
         self.transformer.update(
             {'ln_f': nn.LayerNorm(cfg.d_model, device=cfg.device)})
->>>>>>> da307037
 
         if cfg.device != 'meta':
             self.apply(self.param_init_fn)
